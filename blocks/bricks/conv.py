from theano.tensor.nnet.conv import conv2d, ConvOp
from theano.tensor.signal.downsample import max_pool_2d, DownsampleFactorMax

from blocks.bricks import Initializable, Feedforward, Sequence
from blocks.bricks.base import application, Brick, lazy
<<<<<<< HEAD
<<<<<<< HEAD
from blocks.roles import add_role, FILTERS, BIASES
from blocks.utils import shared_floatx_nans
=======
from blocks.roles import add_role, FILTERS, BIAS
=======
from blocks.roles import add_role, FILTER, BIAS
>>>>>>> Change FILTERS to FILTER
from blocks.utils import shared_floatx_zeros
>>>>>>> Change BIASES to BIAS


class Convolutional(Initializable):
    """Performs a 2D convolution.

    Parameters
    ----------
    filter_size : tuple
        The height and width of the filter (also called *kernels*).
    num_filters : int
        Number of filters per channel.
    num_channels : int
        Number of input channels in the image. For the first layer this is
        normally 1 for grayscale images and 3 for color (RGB) images. For
        subsequent layers this is equal to the number of filters output by
        the previous convolutional layer. The filters are pooled over the
        channels.
    batch_size : int, optional
        Number of examples per batch. If given, this will be passed to
        Theano convolution operator, possibly resulting in faster
        execution.
    image_size : tuple, optional
        The height and width of the input (image or feature map). If given,
        this will be passed to the Theano convolution operator, resulting
        in possibly faster execution times.
    step : tuple, optional
        The step (or stride) with which to slide the filters over the
        image. Defaults to (1, 1).
    border_mode : {'valid', 'full'}, optional
        The border mode to use, see :func:`scipy.signal.convolve2d` for
        details. Defaults to 'valid'.

    """
    @lazy
    def __init__(self, filter_size, num_filters, num_channels, batch_size=None,
                 image_size=None, step=(1, 1), border_mode='valid', **kwargs):
        super(Convolutional, self).__init__(**kwargs)

        self.filter_size = filter_size
        self.num_filters = num_filters
        self.batch_size = batch_size
        self.num_channels = num_channels
        self.image_size = image_size
        self.step = step
        self.border_mode = border_mode

    def _allocate(self):
        W = shared_floatx_nans((self.num_filters, self.num_channels) +
                               self.filter_size, name='W')
        add_role(W, FILTER)
        self.params.append(W)
        self.add_auxiliary_variable(W.norm(2), name='W_norm')
        if self.use_bias:
            b = shared_floatx_nans(self.get_dim('output'), name='b')
            add_role(b, BIAS)
            self.params.append(b)
            self.add_auxiliary_variable(b.norm(2), name='b_norm')

    def _initialize(self):
        if self.use_bias:
            W, b = self.params
            self.biases_init.initialize(b, self.rng)
        else:
            W, = self.params
        self.weights_init.initialize(W, self.rng)

    @application(inputs=['input_'], outputs=['output'])
    def apply(self, input_):
        """Perform the convolution.

        Parameters
        ----------
        input_ : :class:`~tensor.TensorVariable`
            A 4D tensor with the axes representing batch size, number of
            channels, image height, and image width.

        Returns
        -------
        output : :class:`~tensor.TensorVariable`
            A 4D tensor of filtered images (feature maps) with dimensions
            representing batch size, number of filters, feature map height,
            and feature map width.

            The height and width of the feature map depend on the border
            mode. For 'valid' it is ``image_size - filter_size + 1`` while
            for 'full' it is ``image_size + filter_size - 1``.

        """
        if self.use_bias:
            W, b = self.params
        else:
            W, = self.params

        output = conv2d(
            input_, W,
            image_shape=(self.batch_size, self.num_channels) +
                        (self.image_size if self.image_size else (None, None)),
            subsample=self.step,
            border_mode=self.border_mode,
            filter_shape=((self.num_filters, self.num_channels) +
                          self.filter_size))
        if self.use_bias:
            output += b.dimshuffle('x', 0, 1, 2)
        return output

    def get_dim(self, name):
        if name == 'input_':
            return (self.num_channels,) + self.image_size
        if name == 'output':
            return ((self.num_filters,) +
                    ConvOp.getOutputShape(self.image_size, self.filter_size,
                                          self.step, self.border_mode))
        return super(Convolutional, self).get_dim(name)


class MaxPooling(Initializable, Feedforward):
    """Max pooling layer.

    Parameters
    ----------
    pooling_size : tuple
        The height and width of the pooling region i.e. this is the factor
        by which your input's last two dimensions will be downscaled.
    step : tuple, optional
        The vertical and horizontal shift (stride) between pooling regions.
        By default this is equal to `pooling_size`. Setting this to a lower
        number results in overlapping pooling regions.
    input_dim : tuple, optional
        A tuple of integers representing the shape of the input. The last
        two dimensions will be used to calculate the output dimension.

    """
    @lazy
    def __init__(self, pooling_size, step=None, input_dim=None, **kwargs):
        super(MaxPooling, self).__init__(**kwargs)

        self.input_dim = input_dim
        self.pooling_size = pooling_size
        self.step = step

    @application(inputs=['input_'], outputs=['output'])
    def apply(self, input_):
        """Apply the pooling (subsampling) transformation.

        Parameters
        ----------
        input_ : :class:`~tensor.TensorVariable`
            An tensor with dimension greater or equal to 2. The last two
            dimensions will be downsampled. For example, with images this
            means that the last two dimensions should represent the height
            and width of your image.

        Returns
        -------
        output : :class:`~tensor.TensorVariable`
            A tensor with the same number of dimensions as `input_`, but
            with the last two dimensions downsampled.

        """
        output = max_pool_2d(input_, self.pooling_size, st=self.step)
        return output

    def get_dim(self, name):
        if name == 'input_':
            return self.input_dim
        if name == 'output':
            return tuple(DownsampleFactorMax.out_shape(self.input_dim,
                                                       self.pooling_size,
                                                       st=self.step))


class ConvolutionalActivation(Sequence, Initializable):
    """A convolution followed by an activation function.

    Parameters
    ----------
    activation : :class:`.BoundApplication`
        The application method to apply after convolution (i.e.
        the nonlinear activation function)

    See :class:`Convolutional` for explanation of other parameters.

    """
    @lazy
    def __init__(self, activation, filter_size, num_filters, num_channels,
                 batch_size=None, image_size=None, step=(1, 1),
                 border_mode='valid', **kwargs):
        self.convolution = Convolutional()

        self.filter_size = filter_size
        self.num_filters = num_filters
        self.num_channels = num_channels
        self.batch_size = batch_size
        self.image_size = image_size
        self.step = step
        self.border_mode = border_mode

        super(ConvolutionalActivation, self).__init__(
            application_methods=[self.convolution.apply, activation],
            **kwargs)

    def _push_allocation_config(self):
        for attr in ['filter_size', 'num_filters', 'step', 'border_mode',
                     'batch_size', 'num_channels', 'image_size']:
            setattr(self.convolution, attr, getattr(self, attr))

    def get_dim(self, name):
        # TODO The name of the activation output doesn't need to be `output`
        return self.convolution.get_dim(name)


class ConvolutionalLayer(Sequence, Initializable):
    """A complete convolutional layer: Convolution, nonlinearity, pooling.

    .. todo::

       Mean pooling.

    Parameters
    ----------
    activation : :class:`.BoundApplication`
        The application method to apply in the detector stage (i.e. the
        nonlinearity before pooling. Needed for ``__init__``.

    See :class:`Convolutional` and :class:`MaxPooling` for explanations of
    other parameters.

    Notes
    -----
    Uses max pooling.

    """
    @lazy
    def __init__(self, activation, filter_size, num_filters, pooling_size,
                 num_channels, conv_step=(1, 1), pooling_step=None,
                 batch_size=None, image_size=None, border_mode='valid',
                 **kwargs):
        self.convolution = ConvolutionalActivation(activation)
        self.pooling = MaxPooling()
        super(ConvolutionalLayer, self).__init__(
            application_methods=[self.convolution.apply,
                                 self.pooling.apply], **kwargs)
        self.convolution.name = self.name + '_convolution'
        self.pooling.name = self.name + '_pooling'

        self.filter_size = filter_size
        self.num_filters = num_filters
        self.num_channels = num_channels
        self.pooling_size = pooling_size
        self.conv_step = conv_step
        self.pooling_step = pooling_step
        self.border_mode = border_mode
        self.image_size = image_size

    def _push_allocation_config(self):
        for attr in ['filter_size', 'num_filters', 'num_channels',
                     'border_mode', 'image_size']:
            setattr(self.convolution, attr, getattr(self, attr))
        self.convolution.step = self.conv_step
        self.convolution._push_allocation_config()
        if self.image_size is not None:
            pooling_input_dim = self.convolution.get_dim('output')
        else:
            pooling_input_dim = None
        self.pooling.input_dim = pooling_input_dim
        self.pooling.pooling_size = self.pooling_size
        self.pooling.step = self.pooling_step

    def get_dim(self, name):
        if name == 'input_':
            return self.convolution.get_dim('input_')
        if name == 'output':
            return self.pooling.get_dim('output')
        return super(ConvolutionalLayer, self).get_dim(name)


class ConvolutionalSequence(Sequence, Initializable, Feedforward):
    """A sequence of convolutional operations.

    Parameters
    ----------
    layers : list
        List of convolutional bricks (i.e. :class:`ConvolutionalActivation`
        or :class:`ConvolutionalLayer`)
    num_channels : int
        Number of input channels in the image. For the first layer this is
        normally 1 for grayscale images and 3 for color (RGB) images. For
        subsequent layers this is equal to the number of filters output by
        the previous convolutional layer.
    batch_size : int, optional
        Number of images in batch. If given, will be passed to
        theano's convolution operator resulting in possibly faster
        execution.
    image_size : tuple, optional
        Width and height of the input (image/featuremap). If given,
        will be passed to theano's convolution operator resulting in
        possibly faster execution.

    Notes
    -----
    The passed convolutional operators should be 'lazy' constructed, that
    is, without specifying the batch_size, num_channels and image_size. The
    main feature of :class:`ConvolutionalSequence` is that it will set the
    input dimensions of a layer to the output dimensions of the previous
    layer by the :meth:`~.Brick.push_allocation_config` method.

    """
    @lazy
    def __init__(self, layers, num_channels, batch_size=None, image_size=None,
                 **kwargs):
        self.layers = layers
        self.image_size = image_size
        self.num_channels = num_channels
        self.batch_size = batch_size

        application_methods = [brick.apply for brick in layers]
        super(ConvolutionalSequence, self).__init__(
            application_methods=application_methods, **kwargs)

    def get_dim(self, name):
        if name == 'input_':
            return ((self.num_channels,) + self.image_size)
        if name == 'output':
            return self.layers[-1].get_dim(name)
        return super(ConvolutionalSequence, self).get_dim(name)

    def _push_allocation_config(self):
        num_channels = self.num_channels
        image_size = self.image_size
        for layer in self.layers:
            layer.image_size = image_size
            layer.num_channels = num_channels
            layer.batch_size = self.batch_size

            # Push input dimensions to children
            layer._push_allocation_config()

            # Retrieve output dimensions
            # and set it for next layer
            if layer.image_size is not None:
                output_shape = layer.get_dim('output')
                image_size = output_shape[1:]
            num_channels = layer.num_filters


class Flattener(Brick):
    """Flattens the input.

    It may be used to pass multidimensional objects like images or feature
    maps of convolutional bricks into bricks which allow only two
    dimensional input (batch, features) like MLP.

    """
    @application(inputs=['input_'], outputs=['output'])
    def apply(self, input_):
        return input_.flatten(ndim=2)<|MERGE_RESOLUTION|>--- conflicted
+++ resolved
@@ -1,19 +1,9 @@
 from theano.tensor.nnet.conv import conv2d, ConvOp
 from theano.tensor.signal.downsample import max_pool_2d, DownsampleFactorMax
-
 from blocks.bricks import Initializable, Feedforward, Sequence
 from blocks.bricks.base import application, Brick, lazy
-<<<<<<< HEAD
-<<<<<<< HEAD
-from blocks.roles import add_role, FILTERS, BIASES
+from blocks.roles import add_role, FILTER, BIAS
 from blocks.utils import shared_floatx_nans
-=======
-from blocks.roles import add_role, FILTERS, BIAS
-=======
-from blocks.roles import add_role, FILTER, BIAS
->>>>>>> Change FILTERS to FILTER
-from blocks.utils import shared_floatx_zeros
->>>>>>> Change BIASES to BIAS
 
 
 class Convolutional(Initializable):

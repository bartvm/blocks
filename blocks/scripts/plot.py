--- conflicted
+++ resolved
@@ -7,13 +7,9 @@
 from collections import OrderedDict
 from functools import reduce
 
-<<<<<<< HEAD
 from theano.misc.pkl_utils import load
 
-from blocks import config
-=======
 from blocks.config import config
->>>>>>> 5ebbf02a
 from blocks.utils import change_recursion_limit
 from blocks.log import TrainingLog
 from blocks.main_loop import MainLoop

"""Model - heavily annotated computation graph.

A model in Blocks is simply an annotated computation graph.  The class
:class:`Model` extends :class:`blocks.graph.ComputationGraph` :class:,
which is able to handle annotations and roles in general, but is
deliberately made unaware of specific annotations that a Theano graph
created by Blocks typically has, such as bricks and application calls.  The
:class:`Model` adds this functionality. Using :class:`Model` you can do
things like query all the bricks used to build the computation graph,
request "hierarchical names" of the parameters (a hierarchical name is a
path-like string which in addition to the parameter's name contains names
of the bricks on the path from a root brick to the brick that owns the
parameters, e.g. ``/mlp/linear/W``).

For more information, see :class:`Model` docstring.

"""
import logging
from collections import OrderedDict, Counter
from itertools import chain

from blocks.graph import ComputationGraph
from blocks.filter import get_brick

logger = logging.getLogger(__name__)


class Model(ComputationGraph):
    """Handles annotations in Blocks-built computation graphs.

    Use this class to handle your Blocks-created computation graph.

    Examples
    --------
    >>> from theano import tensor
    >>> from blocks.bricks import MLP, Tanh
    >>> x = tensor.matrix('x')
    >>> mlp = MLP([Tanh(), Tanh()], [10, 10, 10])
    >>> y = mlp.apply(x)
    >>> model = Model(y)

    With :class:`Model` you can get access to the brick hierarchy. The
    brick hierarchy is defined by ``children`` attributes that every brick
    has.  The bricks that are not children of other bricks are called top
    bricks.  It is often useful to have access to top bricks of a brick
    hierarchy used to build a computation graph, and here is how you can do
    it:

    >>> model.get_top_bricks() #doctest: +ELLIPSIS
    [<blocks.bricks.sequences.MLP object at ...]

    You can also get "hierarchical" names for the parameters,
    which encode the position of the owning brick in the
    brick hierarchy.

    >>> model.get_parameter_dict() #doctest: +NORMALIZE_WHITESPACE
    OrderedDict([('/mlp/linear_1.b', b), ('/mlp/linear_0.b', b),
    ('/mlp/linear_0.W', W), ('/mlp/linear_1.W', W)])

    """
    def __init__(self, *args, **kwargs):
        super(Model, self).__init__(*args, **kwargs)
        bricks = [get_brick(var) for var
                  in self.variables + self.scan_variables if get_brick(var)]
        children = set(chain(*(brick.children for brick in bricks)))
        # Quadratic complexity: we should not have thousands of
        # top-level bricks.
        self.top_bricks = []
        for brick in bricks:
            if brick not in children and brick not in self.top_bricks:
                self.top_bricks.append(brick)
        names = Counter([brick.name for brick in self.top_bricks])
        repeated_names = [name for name, count in names.items() if count > 1]
        if repeated_names:
            raise ValueError("top bricks with the same name:"
                             " {}".format(', '.join(repeated_names)))
        parameter_list = []
        for parameter in self.parameters:
            if get_brick(parameter):
                parameter_list.append(
                    (get_brick(parameter).get_hierarchical_name(parameter),
                     parameter))
            else:
                parameter_list.append((parameter.name, parameter))
        self._parameter_dict = OrderedDict(parameter_list)

    def get_parameter_dict(self):
        """Returns parameters with their hierarchical names.

        The parameter names are formed from positions of their owner bricks
        in the bricks hierarchy. The variable names are used for the
        parameters that do not belong to any brick.

        Returns
        -------
        parameter_dict : dict
            A dictionary of (hierarchical name, shared variable) pairs.

        """
        return self._parameter_dict

    def get_parameter_values(self):
        """Return the values of model parameters.

        The same hierarhical names as in :meth:`get_parameter_dict` are
        used to uniquely identify parameters.

        Returns
        -------
        parameter_values : OrderedDict
            Dictionary of (hierarchical name, :class:`~numpy.ndarray`)
            pairs.

        """
        return OrderedDict(
            (name, parameter.get_value())
            for name, parameter in self.get_parameter_dict().items())

    def set_parameter_values(self, parameter_values):
        """Set the values of model parameters.

        The same hierarhical names as in :meth:`get_parameter_dict` are
        used to uniquely identify parameters.

        Parameters
        ----------
        parameter_values : OrderedDict
            Dictionary of (hierarchical name, :class:`~numpy.ndarray`)
            pairs.

        """
        parameters = self.get_parameter_dict()

        unknown = set(parameter_values) - set(parameters)
        missing = set(parameters) - set(parameter_values)
        if len(unknown):
            logger.error("unknown parameter names: {}\n".format(unknown))
        if len(missing):
            logger.error("missing values for parameters: {}\n".format(missing))

        for name, value in parameter_values.items():
            if name in parameters:
                model_shape = parameters[name].container.data.shape
                if model_shape != value.shape:
                    raise ValueError("Shape mismatch for parameter: {}. "
                                     "Expected {}, got {}."
                                     .format(name, model_shape, value.shape))
                parameters[name].set_value(value)

    def get_top_bricks(self):
        """Get the bricks that do not have parents.

        Returns
        -------
        bricks : list of :class:`~blocks.bricks.base.Brick`

        """
<<<<<<< HEAD
        return self.top_bricks
=======
        raise NotImplementedError()


class Model(AbstractModel, ComputationGraph):
    """Wraps a computation graph to support model interface.

    This model covers the most common case when all information
    about the model is contained in an annotated computation graph:
    parameters are identified by the roles, bricks found by annotations.
    Due to frequency of this case this class is called simply 'Model'
    and not 'ComputationGraphModel'.

    .. todo::

        Overriding the automatically found parameters and bricks might
        be needed.

        If there are top bricks in scan inner graphs, those will not be
        found.

    Parameters
    ----------
    outputs : (list of) :class:`~theano.Variable`
        The output variables of the computation graph.

    """
    def __init__(self, outputs):
        super(Model, self).__init__(outputs)
        if len(self.outputs) > 1:
            logger.warning("model with multiple output " + multiple_message)

        bricks = [get_brick(var) for var
                  in self.variables + self.scan_variables if get_brick(var)]
        children = set(chain(*(brick.children for brick in bricks)))
        # Quadratic complexity: we should not have thousands of
        # top-level bricks.
        self.top_bricks = []
        for brick in bricks:
            if brick not in children and brick not in self.top_bricks:
                self.top_bricks.append(brick)
        names = Counter([brick.name for brick in self.top_bricks])
        repeated_names = [name for name, count in names.items() if count > 1]
        if repeated_names:
            raise ValueError("top bricks with the same name:"
                             " {}".format(', '.join(repeated_names)))

        brick_param_names = {
            v: k for k, v in Selector(self.top_bricks).get_params().items()}
        self.params = []
        for param in VariableFilter(roles=[PARAMETER])(self.shared_variables):
            if param in brick_param_names:
                self.params.append((brick_param_names[param], param))
            else:
                self.params.append((param.name, param))
        self.params = OrderedDict(self.params)

    def get_objective(self):
        """Return the output variable, if there is a single one.

        If there is only one output variable, it is a reasonable default
        setting to assume that it is the optimization objective.

        """
        if len(self.outputs) == 1:
            return self.outputs[0]
        raise NotImplementedError

    def get_params(self):
        """Get model parameters.

        The parameter names are formed from positions of their owner bricks
        in the bricks hierarchy. The variable names are used for the
        parameters that do not belong to any brick.

        """
        return self.params

    def get_top_bricks(self):
        return self.top_bricks
>>>>>>> d20dff72
<|MERGE_RESOLUTION|>--- conflicted
+++ resolved
@@ -155,86 +155,4 @@
         bricks : list of :class:`~blocks.bricks.base.Brick`
 
         """
-<<<<<<< HEAD
         return self.top_bricks
-=======
-        raise NotImplementedError()
-
-
-class Model(AbstractModel, ComputationGraph):
-    """Wraps a computation graph to support model interface.
-
-    This model covers the most common case when all information
-    about the model is contained in an annotated computation graph:
-    parameters are identified by the roles, bricks found by annotations.
-    Due to frequency of this case this class is called simply 'Model'
-    and not 'ComputationGraphModel'.
-
-    .. todo::
-
-        Overriding the automatically found parameters and bricks might
-        be needed.
-
-        If there are top bricks in scan inner graphs, those will not be
-        found.
-
-    Parameters
-    ----------
-    outputs : (list of) :class:`~theano.Variable`
-        The output variables of the computation graph.
-
-    """
-    def __init__(self, outputs):
-        super(Model, self).__init__(outputs)
-        if len(self.outputs) > 1:
-            logger.warning("model with multiple output " + multiple_message)
-
-        bricks = [get_brick(var) for var
-                  in self.variables + self.scan_variables if get_brick(var)]
-        children = set(chain(*(brick.children for brick in bricks)))
-        # Quadratic complexity: we should not have thousands of
-        # top-level bricks.
-        self.top_bricks = []
-        for brick in bricks:
-            if brick not in children and brick not in self.top_bricks:
-                self.top_bricks.append(brick)
-        names = Counter([brick.name for brick in self.top_bricks])
-        repeated_names = [name for name, count in names.items() if count > 1]
-        if repeated_names:
-            raise ValueError("top bricks with the same name:"
-                             " {}".format(', '.join(repeated_names)))
-
-        brick_param_names = {
-            v: k for k, v in Selector(self.top_bricks).get_params().items()}
-        self.params = []
-        for param in VariableFilter(roles=[PARAMETER])(self.shared_variables):
-            if param in brick_param_names:
-                self.params.append((brick_param_names[param], param))
-            else:
-                self.params.append((param.name, param))
-        self.params = OrderedDict(self.params)
-
-    def get_objective(self):
-        """Return the output variable, if there is a single one.
-
-        If there is only one output variable, it is a reasonable default
-        setting to assume that it is the optimization objective.
-
-        """
-        if len(self.outputs) == 1:
-            return self.outputs[0]
-        raise NotImplementedError
-
-    def get_params(self):
-        """Get model parameters.
-
-        The parameter names are formed from positions of their owner bricks
-        in the bricks hierarchy. The variable names are used for the
-        parameters that do not belong to any brick.
-
-        """
-        return self.params
-
-    def get_top_bricks(self):
-        return self.top_bricks
->>>>>>> d20dff72

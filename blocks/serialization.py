--- conflicted
+++ resolved
@@ -148,17 +148,12 @@
 
     """
     try:
-<<<<<<< HEAD
-        with tempfile.NamedTemporaryFile(delete=False) as temp:
-            dump(object_, temp)
-=======
         # Use the same destination directory, as /tmp can be too
         # small.  This also make the move to copy if the destination
         # wasn't on the same partition.
         with tempfile.NamedTemporaryFile(delete=False,
                                          dir=os.path.dirname(path)) as temp:
-            pickle_dump(object_, temp)
->>>>>>> 6bfd8877
+            dump(object_, temp)
         shutil.move(temp.name, path)
     except:
         if "temp" in locals():
